--- conflicted
+++ resolved
@@ -2,12 +2,9 @@
 pragma solidity ^0.8.4;
 
 import {Test} from "forge-std/Test.sol";
-<<<<<<< HEAD
 import {Registry} from "../src/Registry.sol";
 import {LibDeploy} from "./lib/LibDeploy.sol";
 import {LibStruct} from "./lib/LibStruct.sol";
-=======
->>>>>>> e154b89a
 import {MockNode} from "./mocks/MockNode.sol";
 import {NodeManager} from "../src/NodeManager.sol";
 import {BalanceScale} from "./ezkl/BalanceScale.sol";
@@ -47,13 +44,8 @@
         COORDINATOR = coordinator;
 
         // Pre-predict expected address of contract(BALANCE_SCALE)
-<<<<<<< HEAD
         initialNonce = vm.getNonce(address(this));
         address balanceScaleAddress = vm.computeCreateAddress(address(this), initialNonce + 3);
-=======
-        uint256 currentNonce = vm.getNonce(address(this));
-        address balanceScaleAddr = vm.computeCreateAddress(address(this), currentNonce + 3);
->>>>>>> e154b89a
 
         // Setup input parameters for attestor contract
         // Contract address to staticcall (our consumer contract, in this case, address(BalanceScale))
@@ -94,14 +86,10 @@
         ALICE.activateNode();
 
         // Setup balance scale contract
-<<<<<<< HEAD
         BALANCE_SCALE = new BalanceScale(address(registry), address(ATTESTOR), VERIFIER);
 
         // Ensure balance scale contract address matches up
         assertEq(address(BALANCE_SCALE), balanceScaleAddress);
-=======
-        BALANCE_SCALE = new BalanceScale(address(COORDINATOR), address(ATTESTOR), VERIFIER);
->>>>>>> e154b89a
     }
 
     /*//////////////////////////////////////////////////////////////
